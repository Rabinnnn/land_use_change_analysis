from django.apps import AppConfig
import logging
import torch
import torchvision.transforms as T
from huggingface_hub import hf_hub_download
from collections import OrderedDict
from PIL import Image

logger = logging.getLogger(__name__)

# Placeholder UNet model - replace with actual FLAIR UNet definition
class UNet(torch.nn.Module):
    def __init__(self, n_channels=4, n_classes=15):
        super().__init__()
        self.net = torch.nn.Identity()  # Replace with actual architecture

    def forward(self, x):
        return self.net(x)

def default_feature_extractor(*args, **kwargs):
    image = kwargs.get("image")
    if image is None:
        raise ValueError("Image not provided")
    # Continue with the feature extraction logic
    transform = T.Compose([
        T.Resize((512, 512)),
        T.ToTensor(),
        T.Normalize(mean=[0.5]*3, std=[0.5]*3),
    ])
    tensor = transform(image)
    if kwargs.get("return_tensors") == "pt":
        return {"pixel_values": tensor.unsqueeze(0)}  # Add batch dimension
    return tensor




class LandUseAppConfig(AppConfig):
    default_auto_field = 'django.db.models.BigAutoField'
    name = 'land_use_app'

    model = None
    feature_extractor = None
    model_load_error = False

    def ready(self):
        import sys
        try:
<<<<<<< HEAD
            from django.core.management import execute_from_command_line
            import sys
            # Simple check: if 'runserver' is not in the command line args,
            # or if specific commands that don't need the model are present, skip loading.
=======
>>>>>>> 98e0dcc9
            if 'runserver' not in sys.argv:
                logger.info("Skipping model loading during management command.")
                return
        except Exception as e:
            logger.warning(f"Management command check failed: {e}. Attempting to load model anyway.")

        logger.info("AppConfig ready. Attempting to load FLAIR UNet model...")

        try:
<<<<<<< HEAD
            # Load the model and feature extractor
            LandUseAppConfig.feature_extractor = SegformerFeatureExtractor.from_pretrained("nvidia/segformer-b3-finetuned-ade-512-512")
            # Set model to evaluation mode immediately
            LandUseAppConfig.model = SegformerForSemanticSegmentation.from_pretrained("nvidia/segformer-b3-finetuned-ade-512-512").eval()
=======
            model_path = hf_hub_download(
                repo_id="IGNF/FLAIR-INC_rgbie_15cl_resnet34-unet",
                filename="FLAIR-INC_rgbie_15cl_resnet34-unet_weights.pth"
            )

            model = UNet(n_channels=4, n_classes=15)
            raw_state_dict = torch.load(model_path, map_location=torch.device('cpu'))

            if isinstance(raw_state_dict, dict) and 'model' in raw_state_dict:
                raw_state_dict = raw_state_dict['model']

            cleaned_state_dict = OrderedDict()
            for k, v in raw_state_dict.items():
                new_key = k.replace("model.seg_model.", "")
                cleaned_state_dict[new_key] = v
>>>>>>> 98e0dcc9

            model.load_state_dict(cleaned_state_dict, strict=False)
            model.eval()

            LandUseAppConfig.model = model
            LandUseAppConfig.feature_extractor = default_feature_extractor

            logger.info("FLAIR UNet model and custom feature extractor loaded successfully in AppConfig.")

        except Exception as e:
            logger.error(f"CRITICAL ERROR: Failed to load FLAIR UNet model in AppConfig: {e}", exc_info=True)
            LandUseAppConfig.model_load_error = True
            raise e<|MERGE_RESOLUTION|>--- conflicted
+++ resolved
@@ -44,54 +44,33 @@
     model_load_error = False
 
     def ready(self):
-        import sys
+        """
+        This method is called once per process when the application is ready.
+        We load the large model here.
+        """
+        # Avoid loading if running migrations or other management commands
+        # that don't need the model.
         try:
-<<<<<<< HEAD
             from django.core.management import execute_from_command_line
             import sys
             # Simple check: if 'runserver' is not in the command line args,
             # or if specific commands that don't need the model are present, skip loading.
-=======
->>>>>>> 98e0dcc9
             if 'runserver' not in sys.argv:
                 logger.info("Skipping model loading during management command.")
                 return
         except Exception as e:
-            logger.warning(f"Management command check failed: {e}. Attempting to load model anyway.")
+             logger.warning(f"Could not perform management command check: {e}. Attempting to load model.")
 
-        logger.info("AppConfig ready. Attempting to load FLAIR UNet model...")
+
+        logger.info("AppConfig ready. Attempting to load Segformer model...")
 
         try:
-<<<<<<< HEAD
             # Load the model and feature extractor
             LandUseAppConfig.feature_extractor = SegformerFeatureExtractor.from_pretrained("nvidia/segformer-b3-finetuned-ade-512-512")
             # Set model to evaluation mode immediately
             LandUseAppConfig.model = SegformerForSemanticSegmentation.from_pretrained("nvidia/segformer-b3-finetuned-ade-512-512").eval()
-=======
-            model_path = hf_hub_download(
-                repo_id="IGNF/FLAIR-INC_rgbie_15cl_resnet34-unet",
-                filename="FLAIR-INC_rgbie_15cl_resnet34-unet_weights.pth"
-            )
 
-            model = UNet(n_channels=4, n_classes=15)
-            raw_state_dict = torch.load(model_path, map_location=torch.device('cpu'))
-
-            if isinstance(raw_state_dict, dict) and 'model' in raw_state_dict:
-                raw_state_dict = raw_state_dict['model']
-
-            cleaned_state_dict = OrderedDict()
-            for k, v in raw_state_dict.items():
-                new_key = k.replace("model.seg_model.", "")
-                cleaned_state_dict[new_key] = v
->>>>>>> 98e0dcc9
-
-            model.load_state_dict(cleaned_state_dict, strict=False)
-            model.eval()
-
-            LandUseAppConfig.model = model
-            LandUseAppConfig.feature_extractor = default_feature_extractor
-
-            logger.info("FLAIR UNet model and custom feature extractor loaded successfully in AppConfig.")
+            logger.info("Segformer model loaded successfully in AppConfig.")
 
         except Exception as e:
             logger.error(f"CRITICAL ERROR: Failed to load FLAIR UNet model in AppConfig: {e}", exc_info=True)
